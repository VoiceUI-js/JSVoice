--- conflicted
+++ resolved
@@ -478,156 +478,6 @@
   }
 
   /**
-<<<<<<< HEAD
-   * Starts real-time amplitude monitoring. This will request microphone access (if not already granted)
-   * and call `onAmplitude` callback regularly with a value in range [0, 1].
-   * @param {Function} onAmplitude - function(amplitude: number) called with current RMS amplitude
-   * @param {Object} [opts] - optional settings: { fftSize: number (default 2048), smoothingTimeConstant: number (0-1, default 0.3) }
-   * @returns {Promise<boolean>} resolves true if analyser started, false otherwise
-   */
-  /**
-   * startAmplitude callback can receive either a number (RMS) or an array (bars mode).
-   * opts.mode: 'rms' (default) | 'bars' (frequency bars)
-   * opts.barCount: number of bars when mode === 'bars' (default 8)
-   */
-  async startAmplitude(onAmplitude, opts = {}) {
-    if (typeof onAmplitude !== 'function') {
-      console.error('[JSVoice] startAmplitude requires a callback function');
-      return false;
-    }
-
-    this._amplitudeCallback = onAmplitude;
-    this._amplitudeOptions = {
-      fftSize: opts.fftSize || 2048,
-      smoothingTimeConstant: typeof opts.smoothingTimeConstant === 'number' ? opts.smoothingTimeConstant : 0.3,
-      mode: opts.mode || 'rms',
-      barCount: opts.barCount || 8,
-    };
-
-    // Ensure microphone permission check has run
-    try {
-      await this._initialMicrophoneCheckPromise;
-    } catch (e) {
-      // permission check might throw when denied
-    }
-
-    if (!this._state._microphoneAllowed || !this._micStream) {
-      try {
-        // Reuse RecognitionManager to request a live stream without stopping tracks
-        const stream = await checkMicrophonePermission(this._updateStatus.bind(this), this._callCallback.bind(this), this._state, { returnStream: true });
-        this._micStream = stream;
-      } catch (err) {
-        this._callCallback('onMicrophonePermissionDenied', err);
-        this._updateStatus('Error: Microphone access denied. Cannot start amplitude analyser.');
-        return false;
-      }
-    }
-
-    try {
-      // Create AudioContext and analyser
-      const AudioContext = window.AudioContext || window.webkitAudioContext;
-      if (!AudioContext) {
-        console.error('[JSVoice] Web Audio API not supported in this browser.');
-        return false;
-      }
-
-      this._audioContext = this._audioContext || new AudioContext();
-      // If context is suspended (autoplay policy), try to resume
-      if (this._audioContext.state === 'suspended') {
-        try { await this._audioContext.resume(); } catch(e) { /* continue */ }
-      }
-
-      this._analyser = this._audioContext.createAnalyser();
-      this._analyser.fftSize = this._amplitudeOptions.fftSize;
-      this._analyser.smoothingTimeConstant = this._amplitudeOptions.smoothingTimeConstant;
-
-      const source = this._audioContext.createMediaStreamSource(this._micStream);
-      source.connect(this._analyser);
-
-      if (this._amplitudeOptions.mode === 'bars') {
-        // Use frequency-domain data to make multiple bars
-        const freqSize = this._analyser.frequencyBinCount;
-        const freqData = new Uint8Array(freqSize);
-        const sampleBars = () => {
-          if (!this._analyser || !this._amplitudeCallback) return;
-          this._analyser.getByteFrequencyData(freqData);
-          // Group frequency bins into barCount buckets
-          const bars = new Array(this._amplitudeOptions.barCount).fill(0);
-          const binsPerBar = Math.floor(freqSize / bars.length) || 1;
-          for (let i = 0; i < bars.length; i++) {
-            let sum = 0;
-            const start = i * binsPerBar;
-            const end = Math.min(start + binsPerBar, freqSize);
-            for (let j = start; j < end; j++) sum += freqData[j];
-            const avg = sum / (end - start || 1);
-            // Normalize 0..255 to 0..1
-            bars[i] = Math.min(1, Math.max(0, avg / 255));
-          }
-          try { this._amplitudeCallback(bars); } catch (e) { console.error('[JSVoice] amplitude callback error', e); }
-          this._amplitudeRafId = window.requestAnimationFrame(sampleBars);
-        };
-        if (this._amplitudeRafId) cancelAnimationFrame(this._amplitudeRafId);
-        this._amplitudeRafId = window.requestAnimationFrame(sampleBars);
-      } else {
-        const bufferLength = this._analyser.fftSize;
-        const data = new Float32Array(bufferLength);
-        const sample = () => {
-          if (!this._analyser || !this._amplitudeCallback) return;
-          this._analyser.getFloatTimeDomainData(data);
-          // Compute RMS
-          let sum = 0;
-          for (let i = 0; i < data.length; i++) {
-            const v = data[i];
-            sum += v * v;
-          }
-          const rms = Math.sqrt(sum / data.length);
-          // Clamp and normalize (rms is typically 0..1)
-          const amplitude = Math.min(1, Math.max(0, rms));
-          try {
-            this._amplitudeCallback(amplitude);
-          } catch (e) {
-            console.error('[JSVoice] amplitude callback error', e);
-          }
-          this._amplitudeRafId = window.requestAnimationFrame(sample);
-        };
-        if (this._amplitudeRafId) cancelAnimationFrame(this._amplitudeRafId);
-        this._amplitudeRafId = window.requestAnimationFrame(sample);
-      }
-
-  // (per-branch RAF already started above)
-
-      this._updateStatus('Amplitude monitoring started.');
-      return true;
-    } catch (e) {
-      console.error('[JSVoice] startAmplitude error:', e);
-      this._callCallback('onError', e);
-      return false;
-    }
-  }
-
-  /**
-   * Stops real-time amplitude monitoring and frees resources.
-   */
-  stopAmplitude() {
-    if (this._amplitudeRafId) {
-      cancelAnimationFrame(this._amplitudeRafId);
-      this._amplitudeRafId = null;
-    }
-    if (this._analyser) {
-      try { this._analyser.disconnect(); } catch (e) {}
-      this._analyser = null;
-    }
-    if (this._audioContext) {
-      try { this._audioContext.close(); } catch (e) {}
-      this._audioContext = null;
-    }
-    if (this._micStream) {
-      try { this._micStream.getTracks().forEach(t => t.stop()); } catch (e) {}
-      this._micStream = null;
-    }
-    this._amplitudeCallback = null;
-    this._updateStatus('Amplitude monitoring stopped.');
-=======
    * Updates a specific option and applies changes if needed.
    * @param {string} key - The option key to update.
    * @param {any} value - The new value for the option.
@@ -663,7 +513,6 @@
       console.warn("[JSVoice] setOption:", error.message);
       this._callCallback('onError', error);
     }
->>>>>>> f6b083c9
   }
 }
 
